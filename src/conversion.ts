/*!
 * Copyright (c) 2025-present, Vanilagy and contributors
 *
 * This Source Code Form is subject to the terms of the Mozilla Public
 * License, v. 2.0. If a copy of the MPL was not distributed with this
 * file, You can obtain one at https://mozilla.org/MPL/2.0/.
 */

import {
	AUDIO_CODECS,
	AudioCodec,
	NON_PCM_AUDIO_CODECS,
	VIDEO_CODECS,
	VideoCodec,
} from './codec';
import {
	getEncodableAudioCodecs,
	getFirstEncodableVideoCodec,
	Quality,
	QUALITY_HIGH,
	VideoEncodingConfig,
} from './encode';
import { Input } from './input';
import { InputAudioTrack, InputTrack, InputVideoTrack } from './input-track';
import {
	AudioSampleSink,
	CanvasSink,
	EncodedPacketSink,
	VideoSampleSink,
} from './media-sink';
import {
	AudioSource,
	EncodedVideoPacketSource,
	EncodedAudioPacketSource,
	VideoSource,
	VideoSampleSource,
	AudioSampleSource,
} from './media-source';
import {
	assert,
	clamp,
	isIso639Dash2LanguageCode,
	MaybePromise,
	normalizeRotation,
	promiseWithResolvers,
	Rotation,
} from './misc';
import { Output, TrackType } from './output';
import { Mp4OutputFormat } from './output-format';
import { AudioSample, VideoSample } from './sample';
<<<<<<< HEAD
import { MetadataTags, validateMetadataTags } from './tags';
=======
import { NullTarget } from './target';
>>>>>>> 605c2580

/**
 * The options for media file conversion.
 * @group Conversion
 * @public
 */
export type ConversionOptions = {
	/** The input file. */
	input: Input;
	/** The output file. */
	output: Output;

	/**
	 * Video-specific options. When passing an object, the same options are applied to all video tracks. When passing a
	 * function, it will be invoked for each video track and is expected to return or resolve to the options
	 * for that specific track. The function is passed an instance of {@link InputVideoTrack} as well as a number `n`,
	 * which is the 1-based index of the track in the list of all video tracks.
	 */
	video?: ConversionVideoOptions
		| ((track: InputVideoTrack, n: number) => MaybePromise<ConversionVideoOptions | undefined>);

	/**
	 * Audio-specific options. When passing an object, the same options are applied to all audio tracks. When passing a
	 * function, it will be invoked for each audio track and is expected to return or resolve to the options
	 * for that specific track. The function is passed an instance of {@link InputAudioTrack} as well as a number `n`,
	 * which is the 1-based index of the track in the list of all audio tracks.
	 */
	audio?: ConversionAudioOptions
		| ((track: InputAudioTrack, n: number) => MaybePromise<ConversionAudioOptions | undefined>);

	/** Options to trim the input file. */
	trim?: {
		/** The time in the input file in seconds at which the output file should start. Must be less than `end`.  */
		start: number;
		/** The time in the input file in seconds at which the output file should end. Must be greater than `start`. */
		end: number;
	};

	/**
	 * A callback that returns or resolves to the descriptive metadata tags that should be written to the output file.
	 * As input, this function will be passed the tags of the input file, allowing you to modify, augment or extend
	 * them.
	 *
	 * If no function is set, the input's metadata tags will be copied to the output.
	 */
	tags?: (inputTags: MetadataTags) => MaybePromise<MetadataTags>;
};

/**
 * Video-specific options.
 * @group Conversion
 * @public
 */
export type ConversionVideoOptions = {
	/** If `true`, all video tracks will be discarded and will not be present in the output. */
	discard?: boolean;
	/**
	 * The desired width of the output video in pixels, defaulting to the video's natural display width. If height
	 * is not set, it will be deduced automatically based on aspect ratio.
	 */
	width?: number;
	/**
	 * The desired height of the output video in pixels, defaulting to the video's natural display height. If width
	 * is not set, it will be deduced automatically based on aspect ratio.
	 */
	height?: number;
	/**
	 * The fitting algorithm in case both width and height are set, or if the input video changes its size over time.
	 *
	 * - `'fill'` will stretch the image to fill the entire box, potentially altering aspect ratio.
	 * - `'contain'` will contain the entire image within the box while preserving aspect ratio. This may lead to
	 * letterboxing.
	 * - `'cover'` will scale the image until the entire box is filled, while preserving aspect ratio.
	 */
	fit?: 'fill' | 'contain' | 'cover';
	/**
	 * The angle in degrees to rotate the input video by, clockwise. Rotation is applied before resizing. This
	 * rotation is _in addition to_ the natural rotation of the input video as specified in input file's metadata.
	 */
	rotate?: Rotation;
	/**
	 * The desired frame rate of the output video, in hertz. If not specified, the original input frame rate will
	 * be used (which may be variable).
	 */
	frameRate?: number;
	/** The desired output video codec. */
	codec?: VideoCodec;
	/** The desired bitrate of the output video. */
	bitrate?: number | Quality;
	/** When `true`, video will always be re-encoded instead of directly copying over the encoded samples. */
	forceTranscode?: boolean;
};

/**
 * Audio-specific options.
 * @group Conversion
 * @public
 */
export type ConversionAudioOptions = {
	/** If `true`, all audio tracks will be discarded and will not be present in the output. */
	discard?: boolean;
	/** The desired channel count of the output audio. */
	numberOfChannels?: number;
	/** The desired sample rate of the output audio, in hertz. */
	sampleRate?: number;
	/** The desired output audio codec. */
	codec?: AudioCodec;
	/** The desired bitrate of the output audio. */
	bitrate?: number | Quality;
	/** When `true`, audio will always be re-encoded instead of directly copying over the encoded samples. */
	forceTranscode?: boolean;
};

const validateVideoOptions = (videoOptions: ConversionVideoOptions | undefined) => {
	if (videoOptions !== undefined && (!videoOptions || typeof videoOptions !== 'object')) {
		throw new TypeError('options.video, when provided, must be an object.');
	}
	if (videoOptions?.discard !== undefined && typeof videoOptions.discard !== 'boolean') {
		throw new TypeError('options.video.discard, when provided, must be a boolean.');
	}
	if (videoOptions?.forceTranscode !== undefined && typeof videoOptions.forceTranscode !== 'boolean') {
		throw new TypeError('options.video.forceTranscode, when provided, must be a boolean.');
	}
	if (videoOptions?.codec !== undefined && !VIDEO_CODECS.includes(videoOptions.codec)) {
		throw new TypeError(
			`options.video.codec, when provided, must be one of: ${VIDEO_CODECS.join(', ')}.`,
		);
	}
	if (
		videoOptions?.bitrate !== undefined
		&& !(videoOptions.bitrate instanceof Quality)
		&& (!Number.isInteger(videoOptions.bitrate) || videoOptions.bitrate <= 0)
	) {
		throw new TypeError('options.video.bitrate, when provided, must be a positive integer or a quality.');
	}
	if (
		videoOptions?.width !== undefined
		&& (!Number.isInteger(videoOptions.width) || videoOptions.width <= 0)
	) {
		throw new TypeError('options.video.width, when provided, must be a positive integer.');
	}
	if (
		videoOptions?.height !== undefined
		&& (!Number.isInteger(videoOptions.height) || videoOptions.height <= 0)
	) {
		throw new TypeError('options.video.height, when provided, must be a positive integer.');
	}
	if (videoOptions?.fit !== undefined && !['fill', 'contain', 'cover'].includes(videoOptions.fit)) {
		throw new TypeError('options.video.fit, when provided, must be one of "fill", "contain", or "cover".');
	}
	if (
		videoOptions?.width !== undefined
		&& videoOptions.height !== undefined
		&& videoOptions.fit === undefined
	) {
		throw new TypeError(
			'When both options.video.width and options.video.height are provided, options.video.fit must also be'
			+ ' provided.',
		);
	}
	if (videoOptions?.rotate !== undefined && ![0, 90, 180, 270].includes(videoOptions.rotate)) {
		throw new TypeError('options.video.rotate, when provided, must be 0, 90, 180 or 270.');
	}
	if (
		videoOptions?.frameRate !== undefined
		&& (!Number.isFinite(videoOptions.frameRate) || videoOptions.frameRate <= 0)
	) {
		throw new TypeError('options.video.frameRate, when provided, must be a finite positive number.');
	}
};

const validateAudioOptions = (audioOptions: ConversionAudioOptions | undefined) => {
	if (audioOptions !== undefined && (!audioOptions || typeof audioOptions !== 'object')) {
		throw new TypeError('options.audio, when provided, must be an object.');
	}
	if (audioOptions?.discard !== undefined && typeof audioOptions.discard !== 'boolean') {
		throw new TypeError('options.audio.discard, when provided, must be a boolean.');
	}
	if (audioOptions?.forceTranscode !== undefined && typeof audioOptions.forceTranscode !== 'boolean') {
		throw new TypeError('options.audio.forceTranscode, when provided, must be a boolean.');
	}
	if (audioOptions?.codec !== undefined && !AUDIO_CODECS.includes(audioOptions.codec)) {
		throw new TypeError(
			`options.audio.codec, when provided, must be one of: ${AUDIO_CODECS.join(', ')}.`,
		);
	}
	if (
		audioOptions?.bitrate !== undefined
		&& !(audioOptions.bitrate instanceof Quality)
		&& (!Number.isInteger(audioOptions.bitrate) || audioOptions.bitrate <= 0)
	) {
		throw new TypeError('options.audio.bitrate, when provided, must be a positive integer or a quality.');
	}
	if (
		audioOptions?.numberOfChannels !== undefined
		&& (!Number.isInteger(audioOptions.numberOfChannels) || audioOptions.numberOfChannels <= 0)
	) {
		throw new TypeError('options.audio.numberOfChannels, when provided, must be a positive integer.');
	}
	if (
		audioOptions?.sampleRate !== undefined
		&& (!Number.isInteger(audioOptions.sampleRate) || audioOptions.sampleRate <= 0)
	) {
		throw new TypeError('options.audio.sampleRate, when provided, must be a positive integer.');
	}
};

const FALLBACK_NUMBER_OF_CHANNELS = 2;
const FALLBACK_SAMPLE_RATE = 48000;

/**
 * An input track that was discarded (excluded) from a {@link Conversion} alongside the discard reason.
 * @group Conversion
 * @public
 */
export type DiscardedTrack = {
	/** The track that was discarded. */
	track: InputTrack;
	/**
	 * The reason for discarding the track.
	 *
	 * - `'discarded_by_user'`: You discarded this track by setting `discard: true`.
	 * - `'max_track_count_reached'`: The output had no more room for another track.
	 * - `'max_track_count_of_type_reached'`: The output had no more room for another track of this type, or the output
	 * doesn't support this track type at all.
	 * - `'unknown_source_codec'`: We don't know the codec of the input track and therefore don't know what to do
	 * with it.
	 * - `'undecodable_source_codec'`: The input track's codec is known, but we are unable to decode it.
	 * - `'no_encodable_target_codec'`: We can't find a codec that we are able to encode and that can be contained
	 * within the output format. This reason can be hit if the environment doesn't support the necessary encoders, or if
	 * you requested a codec that cannot be contained within the output format.
	 */
	reason:
		| 'discarded_by_user'
		| 'max_track_count_reached'
		| 'max_track_count_of_type_reached'
		| 'unknown_source_codec'
		| 'undecodable_source_codec'
		| 'no_encodable_target_codec';
};

/**
 * Represents a media file conversion process, used to convert one media file into another. In addition to conversion,
 * this class can be used to resize and rotate video, resample audio, drop tracks, or trim to a specific time range.
 * @group Conversion
 * @public
 */
export class Conversion {
	/** The input file. */
	readonly input: Input;
	/** The output file. */
	readonly output: Output;

	/** @internal */
	_options: ConversionOptions;
	/** @internal */
	_startTimestamp: number;
	/** @internal */
	_endTimestamp: number;

	/** @internal */
	_addedCounts: Record<TrackType, number> = {
		video: 0,
		audio: 0,
		subtitle: 0,
	};

	/** @internal */
	_totalTrackCount = 0;

	/** @internal */
	_trackPromises: Promise<void>[] = [];

	/** @internal */
	_started: Promise<void>;
	/** @internal */
	_start: () => void;
	/** @internal */
	_executed = false;

	/** @internal */
	_synchronizer = new TrackSynchronizer();

	/** @internal */
	_totalDuration: number | null = null;
	/** @internal */
	_maxTimestamps = new Map<number, number>(); // Track ID -> timestamp

	/** @internal */
	_canceled = false;

	/**
	 * A callback that is fired whenever the conversion progresses. Returns a number between 0 and 1, indicating the
	 * completion of the conversion. Note that a progress of 1 doesn't necessarily mean the conversion is complete;
	 * the conversion is complete once `execute()` resolves.
	 *
	 * In order for progress to be computed, this property must be set before `execute` is called.
	 */
	onProgress?: (progress: number) => unknown = undefined;
	/** @internal */
	_computeProgress = false;
	/** @internal */
	_lastProgress = 0;

	/** The list of tracks that are included in the output file. */
	readonly utilizedTracks: InputTrack[] = [];
	/** The list of tracks from the input file that have been discarded, alongside the discard reason. */
	readonly discardedTracks: DiscardedTrack[] = [];

	/** Initializes a new conversion process without starting the conversion. */
	static async init(options: ConversionOptions) {
		const conversion = new Conversion(options);
		await conversion._init();

		return conversion;
	}

	/** Creates a new Conversion instance (duh). */
	private constructor(options: ConversionOptions) {
		if (!options || typeof options !== 'object') {
			throw new TypeError('options must be an object.');
		}
		if (!(options.input instanceof Input)) {
			throw new TypeError('options.input must be an Input.');
		}
		if (!(options.output instanceof Output)) {
			throw new TypeError('options.output must be an Output.');
		}
		if (options.output._tracks.length > 0 || options.output.state !== 'pending') {
			throw new TypeError('options.output must be fresh: no tracks added and not started.');
		}

		if (typeof options.video !== 'function') {
			validateVideoOptions(options.video);
		} else {
			// We'll validate the return value later
		}

		if (typeof options.audio !== 'function') {
			validateAudioOptions(options.audio);
		} else {
			// We'll validate the return value later
		}

		if (options.trim !== undefined && (!options.trim || typeof options.trim !== 'object')) {
			throw new TypeError('options.trim, when provided, must be an object.');
		}
		if (options.trim?.start !== undefined && (!Number.isFinite(options.trim.start) || options.trim.start < 0)) {
			throw new TypeError('options.trim.start, when provided, must be a non-negative number.');
		}
		if (options.trim?.end !== undefined && (!Number.isFinite(options.trim.end) || options.trim.end < 0)) {
			throw new TypeError('options.trim.end, when provided, must be a non-negative number.');
		}
		if (
			options.trim?.start !== undefined
			&& options.trim.end !== undefined
			&& options.trim.start >= options.trim.end) {
			throw new TypeError('options.trim.start must be less than options.trim.end.');
		}
		if (options.tags !== undefined && typeof options.tags !== 'function') {
			throw new TypeError('options.tags, when provided, must be a function.');
		}

		this._options = options;
		this.input = options.input;
		this.output = options.output;

		this._startTimestamp = options.trim?.start ?? 0;
		this._endTimestamp = options.trim?.end ?? Infinity;

		const { promise: started, resolve: start } = promiseWithResolvers();
		this._started = started;
		this._start = start;
	}

	/** @internal */
	async _init() {
		const inputTracks = await this.input.getTracks();
		const outputTrackCounts = this.output.format.getSupportedTrackCounts();

		let nVideo = 1;
		let nAudio = 1;

		for (const track of inputTracks) {
			let trackOptions: ConversionVideoOptions | ConversionAudioOptions | undefined = undefined;
			if (track.isVideoTrack()) {
				if (this._options.video) {
					if (typeof this._options.video === 'function') {
						trackOptions = await this._options.video(track, nVideo);
						validateVideoOptions(trackOptions);
						nVideo++;
					} else {
						trackOptions = this._options.video;
					}
				}
			} else if (track.isAudioTrack()) {
				if (this._options.audio) {
					if (typeof this._options.audio === 'function') {
						trackOptions = await this._options.audio(track, nAudio);
						validateAudioOptions(trackOptions);
						nAudio++;
					} else {
						trackOptions = this._options.audio;
					}
				}
			} else {
				assert(false);
			}

			if (trackOptions?.discard) {
				this.discardedTracks.push({
					track,
					reason: 'discarded_by_user',
				});
				continue;
			}

			if (this._totalTrackCount === outputTrackCounts.total.max) {
				this.discardedTracks.push({
					track,
					reason: 'max_track_count_reached',
				});
				continue;
			}

			if (this._addedCounts[track.type] === outputTrackCounts[track.type].max) {
				this.discardedTracks.push({
					track,
					reason: 'max_track_count_of_type_reached',
				});
				continue;
			}

			if (track.isVideoTrack()) {
				await this._processVideoTrack(track, (trackOptions ?? {}) as ConversionVideoOptions);
			} else if (track.isAudioTrack()) {
				await this._processAudioTrack(track, (trackOptions ?? {}) as ConversionAudioOptions);
			}
		}

		const unintentionallyDiscardedTracks = this.discardedTracks.filter(x => x.reason !== 'discarded_by_user');
		if (unintentionallyDiscardedTracks.length > 0) {
			// Let's give the user a notice/warning about discarded tracks so they aren't confused
			console.warn('Some tracks had to be discarded from the conversion:', unintentionallyDiscardedTracks);
		}

		// Now, let's deal with metadata tags

		const inputTags = await this.input.getMetadataTags();
		let outputTags: MetadataTags;

		if (this._options.tags) {
			const result = await this._options.tags(inputTags);
			validateMetadataTags(result);

			outputTags = result;
		} else {
			outputTags = inputTags;
		}

		// Somewhat dirty but pragmatic
		const inputAndOutputFormatMatch = (await this.input.getFormat()).mimeType === this.output.format.mimeType;
		const rawTagsAreUnchanged = inputTags.raw === outputTags.raw;

		if (inputTags.raw && rawTagsAreUnchanged && !inputAndOutputFormatMatch) {
			// If the input and output formats aren't the same, copying over raw metadata tags makes no sense and only
			// results in junk tags, so let's cut them out.
			delete outputTags.raw;
		}

		this.output.setMetadataTags(outputTags);
	}

	/** Executes the conversion process. Resolves once conversion is complete. */
	async execute() {
		if (this._executed) {
			throw new Error('Conversion cannot be executed twice.');
		}

		this._executed = true;

		if (this.onProgress) {
			this._computeProgress = true;
			this._totalDuration = Math.min(
				await this.input.computeDuration() - this._startTimestamp,
				this._endTimestamp - this._startTimestamp,
			);
			this.onProgress?.(0);
		}

		await this.output.start();
		this._start();

		try {
			await Promise.all(this._trackPromises);
		} catch (error) {
			if (!this._canceled) {
				// Make sure to cancel to stop other encoding processes and clean up resources
				void this.cancel();
			}

			throw error;
		}

		if (this._canceled) {
			await new Promise(() => {}); // Never resolve
		}

		await this.output.finalize();

		if (this._computeProgress) {
			this.onProgress?.(1);
		}
	}

	/** Cancels the conversion process. Does nothing if the conversion is already complete. */
	async cancel() {
		if (this.output.state === 'finalizing' || this.output.state === 'finalized') {
			return;
		}

		if (this._canceled) {
			console.warn('Conversion already canceled.');
			return;
		}

		this._canceled = true;
		await this.output.cancel();
	}

	/** @internal */
	async _processVideoTrack(track: InputVideoTrack, trackOptions: ConversionVideoOptions) {
		const sourceCodec = track.codec;
		if (!sourceCodec) {
			this.discardedTracks.push({
				track,
				reason: 'unknown_source_codec',
			});
			return;
		}

		let videoSource: VideoSource;

		const totalRotation = normalizeRotation(track.rotation + (trackOptions.rotate ?? 0));
		const outputSupportsRotation = this.output.format.supportsVideoRotationMetadata;

		const [originalWidth, originalHeight] = totalRotation % 180 === 0
			? [track.codedWidth, track.codedHeight]
			: [track.codedHeight, track.codedWidth];

		let width = originalWidth;
		let height = originalHeight;
		const aspectRatio = width / height;

		// A lot of video encoders require that the dimensions be multiples of 2
		const ceilToMultipleOfTwo = (value: number) => Math.ceil(value / 2) * 2;

		if (trackOptions.width !== undefined && trackOptions.height === undefined) {
			width = ceilToMultipleOfTwo(trackOptions.width);
			height = ceilToMultipleOfTwo(Math.round(width / aspectRatio));
		} else if (trackOptions.width === undefined && trackOptions.height !== undefined) {
			height = ceilToMultipleOfTwo(trackOptions.height);
			width = ceilToMultipleOfTwo(Math.round(height * aspectRatio));
		} else if (trackOptions.width !== undefined && trackOptions.height !== undefined) {
			width = ceilToMultipleOfTwo(trackOptions.width);
			height = ceilToMultipleOfTwo(trackOptions.height);
		}

		const firstTimestamp = await track.getFirstTimestamp();
		const needsTranscode = !!trackOptions.forceTranscode
			|| this._startTimestamp > 0
			|| firstTimestamp < 0
			|| !!trackOptions.frameRate;
		let needsRerender = width !== originalWidth
			|| height !== originalHeight
			|| (totalRotation !== 0 && !outputSupportsRotation);

		let videoCodecs = this.output.format.getSupportedVideoCodecs();
		if (
			!needsTranscode
			&& !trackOptions.bitrate
			&& !needsRerender
			&& videoCodecs.includes(sourceCodec)
			&& (!trackOptions.codec || trackOptions.codec === sourceCodec)
		) {
			// Fast path, we can simply copy over the encoded packets

			const source = new EncodedVideoPacketSource(sourceCodec);
			videoSource = source;

			this._trackPromises.push((async () => {
				await this._started;

				const sink = new EncodedPacketSink(track);
				const decoderConfig = await track.getDecoderConfig();
				const meta: EncodedVideoChunkMetadata = { decoderConfig: decoderConfig ?? undefined };
				const endPacket = Number.isFinite(this._endTimestamp)
					? await sink.getPacket(this._endTimestamp, { metadataOnly: true }) ?? undefined
					: undefined;

				for await (const packet of sink.packets(undefined, endPacket, { verifyKeyPackets: true })) {
					if (this._synchronizer.shouldWait(track.id, packet.timestamp)) {
						await this._synchronizer.wait(packet.timestamp);
					}

					if (this._canceled) {
						return;
					}

					await source.add(packet, meta);
					this._reportProgress(track.id, packet.timestamp + packet.duration);
				}

				source.close();
				this._synchronizer.closeTrack(track.id);
			})());
		} else {
			// We need to decode & reencode the video

			const canDecode = await track.canDecode();
			if (!canDecode) {
				this.discardedTracks.push({
					track,
					reason: 'undecodable_source_codec',
				});
				return;
			}

			if (trackOptions.codec) {
				videoCodecs = videoCodecs.filter(codec => codec === trackOptions.codec);
			}

			const bitrate = trackOptions.bitrate ?? QUALITY_HIGH;

			const encodableCodec = await getFirstEncodableVideoCodec(videoCodecs, { width, height, bitrate });
			if (!encodableCodec) {
				this.discardedTracks.push({
					track,
					reason: 'no_encodable_target_codec',
				});
				return;
			}

			const encodingConfig: VideoEncodingConfig = {
				codec: encodableCodec,
				bitrate,
				sizeChangeBehavior: trackOptions.fit ?? 'passThrough',
				onEncodedPacket: sample => this._reportProgress(track.id, sample.timestamp + sample.duration),
			};

			const source = new VideoSampleSource(encodingConfig);
			videoSource = source;

			if (!needsRerender) {
				// If we're directly passing decoded samples back to the encoder, sometimes the encoder may error due
				// to lack of support of certain video frame formats, like when HDR is at play. To check for this, we
				// first try to pass a single frame to the encoder to see how it behaves. If it throws, we then fall
				// back to the rerender path.
				//
				// Creating a new temporary Output is sort of hacky, but due to a lack of an isolated encoder API right
				// now, this is the simplest way. Will refactor in the future!

				const tempOutput = new Output({
					format: new Mp4OutputFormat(), // Supports all video codecs
					target: new NullTarget(),
				});

				const tempSource = new VideoSampleSource(encodingConfig);
				tempOutput.addVideoTrack(tempSource);

				await tempOutput.start();

				const sink = new VideoSampleSink(track);
				const firstSample = await sink.getSample(this._startTimestamp);

				if (firstSample) {
					try {
						await tempSource.add(firstSample);
						firstSample.close();
						await tempOutput.finalize();
					} catch (error) {
						console.info('Error when probing encoder support. Falling back to rerender path.', error);
						needsRerender = true;
						void tempOutput.cancel();
					}
				} else {
					await tempOutput.cancel();
				}
			}

			if (needsRerender) {
				this._trackPromises.push((async () => {
					await this._started;

					const sink = new CanvasSink(track, {
						width,
						height,
						fit: trackOptions.fit ?? 'fill',
						rotation: totalRotation, // Bake the rotation into the output
						poolSize: 1,
					});
					const iterator = sink.canvases(this._startTimestamp, this._endTimestamp);
					const frameRate = trackOptions.frameRate;

					let lastCanvas: HTMLCanvasElement | OffscreenCanvas | null = null;
					let lastCanvasTimestamp: number | null = null;
					let lastCanvasEndTimestamp: number | null = null;

					/** Repeats the last sample to pad out the time until the specified timestamp. */
					const padFrames = async (until: number) => {
						assert(lastCanvas);
						assert(frameRate !== undefined);

						const frameDifference = Math.round((until - lastCanvasTimestamp!) * frameRate);

						for (let i = 1; i < frameDifference; i++) {
							const sample = new VideoSample(lastCanvas, {
								timestamp: lastCanvasTimestamp! + i / frameRate,
								duration: 1 / frameRate,
							});
							await source.add(sample);
						}
					};

					for await (const { canvas, timestamp, duration } of iterator) {
						if (this._synchronizer.shouldWait(track.id, timestamp)) {
							await this._synchronizer.wait(timestamp);
						}

						if (this._canceled) {
							return;
						}

						let adjustedSampleTimestamp = Math.max(timestamp - this._startTimestamp, 0);
						lastCanvasEndTimestamp = adjustedSampleTimestamp + duration;

						if (frameRate !== undefined) {
							// Logic for skipping/repeating frames when a frame rate is set
							const alignedTimestamp = Math.floor(adjustedSampleTimestamp * frameRate) / frameRate;

							if (lastCanvas !== null) {
								if (alignedTimestamp <= lastCanvasTimestamp!) {
									lastCanvas = canvas;
									lastCanvasTimestamp = alignedTimestamp;

									// Skip this sample, since we already added one for this frame
									continue;
								} else {
									// Check if we may need to repeat the previous frame
									await padFrames(alignedTimestamp);
								}
							}

							adjustedSampleTimestamp = alignedTimestamp;
						}

						const sample = new VideoSample(canvas, {
							timestamp: adjustedSampleTimestamp,
							duration: frameRate !== undefined ? 1 / frameRate : duration,
						});

						await source.add(sample);

						if (frameRate !== undefined) {
							lastCanvas = canvas;
							lastCanvasTimestamp = adjustedSampleTimestamp;
						} else {
							sample.close();
						}
					}

					if (lastCanvas) {
						assert(lastCanvasEndTimestamp !== null);
						assert(frameRate !== undefined);

						// If necessary, pad until the end timestamp of the last sample
						await padFrames(Math.floor(lastCanvasEndTimestamp * frameRate) / frameRate);
					}

					source.close();
					this._synchronizer.closeTrack(track.id);
				})());
			} else {
				this._trackPromises.push((async () => {
					await this._started;

					const sink = new VideoSampleSink(track);
					const frameRate = trackOptions.frameRate;

					let lastSample: VideoSample | null = null;
					let lastSampleTimestamp: number | null = null;
					let lastSampleEndTimestamp: number | null = null;

					/** Repeats the last sample to pad out the time until the specified timestamp. */
					const padFrames = async (until: number) => {
						assert(lastSample);
						assert(frameRate !== undefined);

						const frameDifference = Math.round((until - lastSampleTimestamp!) * frameRate);

						for (let i = 1; i < frameDifference; i++) {
							lastSample.setTimestamp(lastSampleTimestamp! + i / frameRate);
							lastSample.setDuration(1 / frameRate);
							await source.add(lastSample);
						}

						lastSample.close();
					};

					for await (const sample of sink.samples(this._startTimestamp, this._endTimestamp)) {
						if (this._synchronizer.shouldWait(track.id, sample.timestamp)) {
							await this._synchronizer.wait(sample.timestamp);
						}

						if (this._canceled) {
							lastSample?.close();
							return;
						}

						let adjustedSampleTimestamp = Math.max(sample.timestamp - this._startTimestamp, 0);
						lastSampleEndTimestamp = adjustedSampleTimestamp + sample.duration;

						if (frameRate !== undefined) {
							// Logic for skipping/repeating frames when a frame rate is set
							const alignedTimestamp = Math.floor(adjustedSampleTimestamp * frameRate) / frameRate;

							if (lastSample !== null) {
								if (alignedTimestamp <= lastSampleTimestamp!) {
									lastSample.close();
									lastSample = sample;
									lastSampleTimestamp = alignedTimestamp;

									// Skip this sample, since we already added one for this frame
									continue;
								} else {
									// Check if we may need to repeat the previous frame
									await padFrames(alignedTimestamp);
								}
							}

							adjustedSampleTimestamp = alignedTimestamp;
							sample.setDuration(1 / frameRate);
						}

						sample.setTimestamp(adjustedSampleTimestamp);
						await source.add(sample);

						if (frameRate !== undefined) {
							lastSample = sample;
							lastSampleTimestamp = adjustedSampleTimestamp;
						} else {
							sample.close();
						}
					}

					if (lastSample) {
						assert(lastSampleEndTimestamp !== null);
						assert(frameRate !== undefined);

						// If necessary, pad until the end timestamp of the last sample
						await padFrames(Math.floor(lastSampleEndTimestamp * frameRate) / frameRate);
					}

					source.close();
					this._synchronizer.closeTrack(track.id);
				})());
			}
		}

		this.output.addVideoTrack(videoSource, {
			frameRate: trackOptions.frameRate,
			// TEMP: This condition can be removed when all demuxers properly homogenize to BCP47 in v2
			languageCode: isIso639Dash2LanguageCode(track.languageCode) ? track.languageCode : undefined,
			name: track.name ?? undefined,
			rotation: needsRerender ? 0 : totalRotation, // Rerendering will bake the rotation into the output
		});
		this._addedCounts.video++;
		this._totalTrackCount++;

		this.utilizedTracks.push(track);
	}

	/** @internal */
	async _processAudioTrack(track: InputAudioTrack, trackOptions: ConversionAudioOptions) {
		const sourceCodec = track.codec;
		if (!sourceCodec) {
			this.discardedTracks.push({
				track,
				reason: 'unknown_source_codec',
			});
			return;
		}

		let audioSource: AudioSource;

		const originalNumberOfChannels = track.numberOfChannels;
		const originalSampleRate = track.sampleRate;

		const firstTimestamp = await track.getFirstTimestamp();

		let numberOfChannels = trackOptions.numberOfChannels ?? originalNumberOfChannels;
		let sampleRate = trackOptions.sampleRate ?? originalSampleRate;
		let needsResample = numberOfChannels !== originalNumberOfChannels
			|| sampleRate !== originalSampleRate
			|| this._startTimestamp > 0
			|| firstTimestamp < 0;

		let audioCodecs = this.output.format.getSupportedAudioCodecs();
		if (
			!trackOptions.forceTranscode
			&& !trackOptions.bitrate
			&& !needsResample
			&& audioCodecs.includes(sourceCodec)
			&& (!trackOptions.codec || trackOptions.codec === sourceCodec)
		) {
			// Fast path, we can simply copy over the encoded packets

			const source = new EncodedAudioPacketSource(sourceCodec);
			audioSource = source;

			this._trackPromises.push((async () => {
				await this._started;

				const sink = new EncodedPacketSink(track);
				const decoderConfig = await track.getDecoderConfig();
				const meta: EncodedAudioChunkMetadata = { decoderConfig: decoderConfig ?? undefined };
				const endPacket = Number.isFinite(this._endTimestamp)
					? await sink.getPacket(this._endTimestamp, { metadataOnly: true }) ?? undefined
					: undefined;

				for await (const packet of sink.packets(undefined, endPacket)) {
					if (this._synchronizer.shouldWait(track.id, packet.timestamp)) {
						await this._synchronizer.wait(packet.timestamp);
					}

					if (this._canceled) {
						return;
					}

					await source.add(packet, meta);
					this._reportProgress(track.id, packet.timestamp + packet.duration);
				}

				source.close();
				this._synchronizer.closeTrack(track.id);
			})());
		} else {
			// We need to decode & reencode the audio

			const canDecode = await track.canDecode();
			if (!canDecode) {
				this.discardedTracks.push({
					track,
					reason: 'undecodable_source_codec',
				});
				return;
			}

			let codecOfChoice: AudioCodec | null = null;

			if (trackOptions.codec) {
				audioCodecs = audioCodecs.filter(codec => codec === trackOptions.codec);
			}

			const bitrate = trackOptions.bitrate ?? QUALITY_HIGH;

			const encodableCodecs = await getEncodableAudioCodecs(audioCodecs, {
				numberOfChannels,
				sampleRate,
				bitrate,
			});

			if (
				!encodableCodecs.some(codec => (NON_PCM_AUDIO_CODECS as readonly string[]).includes(codec))
				&& audioCodecs.some(codec => (NON_PCM_AUDIO_CODECS as readonly string[]).includes(codec))
				&& (numberOfChannels !== FALLBACK_NUMBER_OF_CHANNELS || sampleRate !== FALLBACK_SAMPLE_RATE)
			) {
				// We could not find a compatible non-PCM codec despite the container supporting them. This can be
				// caused by strange channel count or sample rate configurations. Therefore, let's try again but with
				// fallback parameters.

				const encodableCodecsWithDefaultParams = await getEncodableAudioCodecs(audioCodecs, {
					numberOfChannels: FALLBACK_NUMBER_OF_CHANNELS,
					sampleRate: FALLBACK_SAMPLE_RATE,
					bitrate,
				});

				const nonPcmCodec = encodableCodecsWithDefaultParams
					.find(codec => (NON_PCM_AUDIO_CODECS as readonly string[]).includes(codec));
				if (nonPcmCodec) {
					// We are able to encode using a non-PCM codec, but it'll require resampling
					needsResample = true;
					codecOfChoice = nonPcmCodec;
					numberOfChannels = FALLBACK_NUMBER_OF_CHANNELS;
					sampleRate = FALLBACK_SAMPLE_RATE;
				}
			} else {
				codecOfChoice = encodableCodecs[0] ?? null;
			}

			if (codecOfChoice === null) {
				this.discardedTracks.push({
					track,
					reason: 'no_encodable_target_codec',
				});
				return;
			}

			if (needsResample) {
				audioSource = this._resampleAudio(track, codecOfChoice, numberOfChannels, sampleRate, bitrate);
			} else {
				const source = new AudioSampleSource({
					codec: codecOfChoice,
					bitrate,
					onEncodedPacket: packet => this._reportProgress(track.id, packet.timestamp + packet.duration),
				});
				audioSource = source;

				this._trackPromises.push((async () => {
					await this._started;

					const sink = new AudioSampleSink(track);
					for await (const sample of sink.samples(undefined, this._endTimestamp)) {
						if (this._synchronizer.shouldWait(track.id, sample.timestamp)) {
							await this._synchronizer.wait(sample.timestamp);
						}

						if (this._canceled) {
							return;
						}

						await source.add(sample);
						sample.close();
					}

					source.close();
					this._synchronizer.closeTrack(track.id);
				})());
			}
		}

		this.output.addAudioTrack(audioSource, {
			// TEMP: This condition can be removed when all demuxers properly homogenize to BCP47 in v2
			languageCode: isIso639Dash2LanguageCode(track.languageCode) ? track.languageCode : undefined,
			name: track.name ?? undefined,
		});
		this._addedCounts.audio++;
		this._totalTrackCount++;

		this.utilizedTracks.push(track);
	}

	/** @internal */
	_resampleAudio(
		track: InputAudioTrack,
		codec: AudioCodec,
		targetNumberOfChannels: number,
		targetSampleRate: number,
		bitrate: number | Quality,
	) {
		const source = new AudioSampleSource({
			codec,
			bitrate,
			onEncodedPacket: packet => this._reportProgress(track.id, packet.timestamp + packet.duration),
		});

		this._trackPromises.push((async () => {
			await this._started;

			const resampler = new AudioResampler({
				sourceNumberOfChannels: track.numberOfChannels,
				sourceSampleRate: track.sampleRate,
				targetNumberOfChannels,
				targetSampleRate,
				startTime: this._startTimestamp,
				endTime: this._endTimestamp,
				onSample: sample => source.add(sample),
			});

			const sink = new AudioSampleSink(track);
			const iterator = sink.samples(this._startTimestamp, this._endTimestamp);

			for await (const sample of iterator) {
				if (this._synchronizer.shouldWait(track.id, sample.timestamp)) {
					await this._synchronizer.wait(sample.timestamp);
				}

				if (this._canceled) {
					return;
				}

				await resampler.add(sample);
			}

			await resampler.finalize();

			source.close();
			this._synchronizer.closeTrack(track.id);
		})());

		return source;
	}

	/** @internal */
	_reportProgress(trackId: number, endTimestamp: number) {
		if (!this._computeProgress) {
			return;
		}
		assert(this._totalDuration !== null);

		this._maxTimestamps.set(trackId, Math.max(endTimestamp, this._maxTimestamps.get(trackId) ?? -Infinity));

		const minTimestamp = Math.min(...this._maxTimestamps.values());
		const newProgress = clamp(minTimestamp / this._totalDuration, 0, 1);

		if (newProgress !== this._lastProgress) {
			this._lastProgress = newProgress;
			this.onProgress?.(newProgress);
		}
	}
}

const MAX_TIMESTAMP_GAP = 5;

/**
 * Utility class for synchronizing multiple track packet consumers with one another. We don't want one consumer to get
 * too out-of-sync with the others, as that may lead to a large number of packets that need to be internally buffered
 * before they can be written. Therefore, we use this class to slow down a consumer if it is too far ahead of the
 * slowest consumer.
 */
class TrackSynchronizer {
	maxTimestamps = new Map<number, number>(); // Track ID -> timestamp
	resolvers: {
		timestamp: number;
		resolve: () => void;
	}[] = [];

	computeMinAndMaybeResolve() {
		let newMin = Infinity;
		for (const [, timestamp] of this.maxTimestamps) {
			newMin = Math.min(newMin, timestamp);
		}

		for (let i = 0; i < this.resolvers.length; i++) {
			const entry = this.resolvers[i]!;

			if (entry.timestamp - newMin < MAX_TIMESTAMP_GAP) {
				// The gap has gotten small enough again, the consumer can continue again
				entry.resolve();
				this.resolvers.splice(i, 1);
				i--;
			}
		}

		return newMin;
	}

	shouldWait(trackId: number, timestamp: number) {
		this.maxTimestamps.set(trackId, Math.max(timestamp, this.maxTimestamps.get(trackId) ?? -Infinity));

		const newMin = this.computeMinAndMaybeResolve();
		return timestamp - newMin >= MAX_TIMESTAMP_GAP; // Should wait if it is too far ahead of the slowest consumer
	}

	wait(timestamp: number) {
		const { promise, resolve } = promiseWithResolvers();

		this.resolvers.push({
			timestamp,
			resolve,
		});

		return promise;
	}

	closeTrack(trackId: number) {
		this.maxTimestamps.delete(trackId);
		this.computeMinAndMaybeResolve();
	}
}

/**
 * Utility class to handle audio resampling, handling both sample rate resampling as well as channel up/downmixing.
 * The advantage over doing this manually rather than using OfflineAudioContext to do it for us is the artifact-free
 * handling of putting multiple resampled audio samples back to back, which produces flaky results using
 * OfflineAudioContext.
 */
export class AudioResampler {
	sourceSampleRate: number;
	targetSampleRate: number;
	sourceNumberOfChannels: number;
	targetNumberOfChannels: number;
	startTime: number;
	endTime: number;
	onSample: (sample: AudioSample) => Promise<void>;

	bufferSizeInFrames: number;
	bufferSizeInSamples: number;
	outputBuffer: Float32Array;
	/** Start frame of current buffer */
	bufferStartFrame: number;
	/** The highest index written to in the current buffer */
	maxWrittenFrame: number;
	channelMixer!: (sourceData: Float32Array, sourceFrameIndex: number, targetChannelIndex: number) => number;
	tempSourceBuffer: Float32Array;

	constructor(options: {
		sourceSampleRate: number;
		targetSampleRate: number;
		sourceNumberOfChannels: number;
		targetNumberOfChannels: number;
		startTime: number;
		endTime: number;
		onSample: (sample: AudioSample) => Promise<void>;
	}) {
		this.sourceSampleRate = options.sourceSampleRate;
		this.targetSampleRate = options.targetSampleRate;
		this.sourceNumberOfChannels = options.sourceNumberOfChannels;
		this.targetNumberOfChannels = options.targetNumberOfChannels;
		this.startTime = options.startTime;
		this.endTime = options.endTime;
		this.onSample = options.onSample;

		this.bufferSizeInFrames = Math.floor(this.targetSampleRate * 5.0); // 5 seconds
		this.bufferSizeInSamples = this.bufferSizeInFrames * this.targetNumberOfChannels;

		this.outputBuffer = new Float32Array(this.bufferSizeInSamples);
		this.bufferStartFrame = 0;
		this.maxWrittenFrame = -1;

		this.setupChannelMixer();

		// Pre-allocate temporary buffer for source data
		this.tempSourceBuffer = new Float32Array(this.sourceSampleRate * this.sourceNumberOfChannels);
	}

	/**
	 * Sets up the channel mixer to handle up/downmixing in the case where input and output channel counts don't match.
	 */
	setupChannelMixer(): void {
		const sourceNum = this.sourceNumberOfChannels;
		const targetNum = this.targetNumberOfChannels;

		// Logic taken from
		// https://developer.mozilla.org/en-US/docs/Web/API/Web_Audio_API/Basic_concepts_behind_Web_Audio_API
		// Most of the mapping functions are branchless.

		if (sourceNum === 1 && targetNum === 2) {
			// Mono to Stereo: M -> L, M -> R
			this.channelMixer = (sourceData: Float32Array, sourceFrameIndex: number) => {
				return sourceData[sourceFrameIndex * sourceNum]!;
			};
		} else if (sourceNum === 1 && targetNum === 4) {
			// Mono to Quad: M -> L, M -> R, 0 -> SL, 0 -> SR
			this.channelMixer = (sourceData: Float32Array, sourceFrameIndex: number, targetChannelIndex: number) => {
				return sourceData[sourceFrameIndex * sourceNum]! * +(targetChannelIndex < 2);
			};
		} else if (sourceNum === 1 && targetNum === 6) {
			// Mono to 5.1: 0 -> L, 0 -> R, M -> C, 0 -> LFE, 0 -> SL, 0 -> SR
			this.channelMixer = (sourceData: Float32Array, sourceFrameIndex: number, targetChannelIndex: number) => {
				return sourceData[sourceFrameIndex * sourceNum]! * +(targetChannelIndex === 2);
			};
		} else if (sourceNum === 2 && targetNum === 1) {
			// Stereo to Mono: 0.5 * (L + R)
			this.channelMixer = (sourceData: Float32Array, sourceFrameIndex: number) => {
				const baseIdx = sourceFrameIndex * sourceNum;
				return 0.5 * (sourceData[baseIdx]! + sourceData[baseIdx + 1]!);
			};
		} else if (sourceNum === 2 && targetNum === 4) {
			// Stereo to Quad: L -> L, R -> R, 0 -> SL, 0 -> SR
			this.channelMixer = (sourceData: Float32Array, sourceFrameIndex: number, targetChannelIndex: number) => {
				return sourceData[sourceFrameIndex * sourceNum + targetChannelIndex]! * +(targetChannelIndex < 2);
			};
		} else if (sourceNum === 2 && targetNum === 6) {
			// Stereo to 5.1: L -> L, R -> R, 0 -> C, 0 -> LFE, 0 -> SL, 0 -> SR
			this.channelMixer = (sourceData: Float32Array, sourceFrameIndex: number, targetChannelIndex: number) => {
				return sourceData[sourceFrameIndex * sourceNum + targetChannelIndex]! * +(targetChannelIndex < 2);
			};
		} else if (sourceNum === 4 && targetNum === 1) {
			// Quad to Mono: 0.25 * (L + R + SL + SR)
			this.channelMixer = (sourceData: Float32Array, sourceFrameIndex: number) => {
				const baseIdx = sourceFrameIndex * sourceNum;
				return 0.25 * (
					sourceData[baseIdx]! + sourceData[baseIdx + 1]!
					+ sourceData[baseIdx + 2]! + sourceData[baseIdx + 3]!
				);
			};
		} else if (sourceNum === 4 && targetNum === 2) {
			// Quad to Stereo: 0.5 * (L + SL), 0.5 * (R + SR)
			this.channelMixer = (sourceData: Float32Array, sourceFrameIndex: number, targetChannelIndex: number) => {
				const baseIdx = sourceFrameIndex * sourceNum;
				return 0.5 * (
					sourceData[baseIdx + targetChannelIndex]!
					+ sourceData[baseIdx + targetChannelIndex + 2]!
				);
			};
		} else if (sourceNum === 4 && targetNum === 6) {
			// Quad to 5.1: L -> L, R -> R, 0 -> C, 0 -> LFE, SL -> SL, SR -> SR
			this.channelMixer = (sourceData: Float32Array, sourceFrameIndex: number, targetChannelIndex: number) => {
				const baseIdx = sourceFrameIndex * sourceNum;

				// It's a bit harder to do this one branchlessly
				if (targetChannelIndex < 2) return sourceData[baseIdx + targetChannelIndex]!; // L, R
				if (targetChannelIndex === 2 || targetChannelIndex === 3) return 0; // C, LFE
				return sourceData[baseIdx + targetChannelIndex - 2]!; // SL, SR
			};
		} else if (sourceNum === 6 && targetNum === 1) {
			// 5.1 to Mono: sqrt(1/2) * (L + R) + C + 0.5 * (SL + SR)
			this.channelMixer = (sourceData: Float32Array, sourceFrameIndex: number) => {
				const baseIdx = sourceFrameIndex * sourceNum;
				return Math.SQRT1_2 * (sourceData[baseIdx]! + sourceData[baseIdx + 1]!)
					+ sourceData[baseIdx + 2]!
					+ 0.5 * (sourceData[baseIdx + 4]! + sourceData[baseIdx + 5]!);
			};
		} else if (sourceNum === 6 && targetNum === 2) {
			// 5.1 to Stereo: L + sqrt(1/2) * (C + SL), R + sqrt(1/2) * (C + SR)
			this.channelMixer = (sourceData: Float32Array, sourceFrameIndex: number, targetChannelIndex: number) => {
				const baseIdx = sourceFrameIndex * sourceNum;
				return sourceData[baseIdx + targetChannelIndex]!
					+ Math.SQRT1_2 * (sourceData[baseIdx + 2]! + sourceData[baseIdx + targetChannelIndex + 4]!);
			};
		} else if (sourceNum === 6 && targetNum === 4) {
			// 5.1 to Quad: L + sqrt(1/2) * C, R + sqrt(1/2) * C, SL, SR
			this.channelMixer = (sourceData: Float32Array, sourceFrameIndex: number, targetChannelIndex: number) => {
				const baseIdx = sourceFrameIndex * sourceNum;

				// It's a bit harder to do this one branchlessly
				if (targetChannelIndex < 2) {
					return sourceData[baseIdx + targetChannelIndex]! + Math.SQRT1_2 * sourceData[baseIdx + 2]!;
				}
				return sourceData[baseIdx + targetChannelIndex + 2]!; // SL, SR
			};
		} else {
			// Discrete fallback: direct mapping with zero-fill or drop
			this.channelMixer = (sourceData: Float32Array, sourceFrameIndex: number, targetChannelIndex: number) => {
				return targetChannelIndex < sourceNum
					? sourceData[sourceFrameIndex * sourceNum + targetChannelIndex]!
					: 0;
			};
		}
	}

	ensureTempBufferSize(requiredSamples: number): void {
		let length = this.tempSourceBuffer.length;

		while (length < requiredSamples) {
			length *= 2;
		}

		if (length !== this.tempSourceBuffer.length) {
			const newBuffer = new Float32Array(length);
			newBuffer.set(this.tempSourceBuffer);
			this.tempSourceBuffer = newBuffer;
		}
	}

	async add(audioSample: AudioSample) {
		if (!audioSample || audioSample._closed) {
			return;
		}

		const requiredSamples = audioSample.numberOfFrames * audioSample.numberOfChannels;
		this.ensureTempBufferSize(requiredSamples);

		// Copy the audio data to the temp buffer
		const sourceDataSize = audioSample.allocationSize({ planeIndex: 0, format: 'f32' });
		const sourceView = new Float32Array(this.tempSourceBuffer.buffer, 0, sourceDataSize / 4);
		audioSample.copyTo(sourceView, { planeIndex: 0, format: 'f32' });

		const inputStartTime = audioSample.timestamp - this.startTime;
		const inputDuration = audioSample.numberOfFrames / this.sourceSampleRate;
		const inputEndTime = Math.min(inputStartTime + inputDuration, this.endTime - this.startTime);

		// Compute which output frames are affected by this sample
		const outputStartFrame = Math.floor(inputStartTime * this.targetSampleRate);
		const outputEndFrame = Math.ceil(inputEndTime * this.targetSampleRate);

		for (let outputFrame = outputStartFrame; outputFrame < outputEndFrame; outputFrame++) {
			if (outputFrame < this.bufferStartFrame) {
				continue; // Skip writes to the past
			}

			while (outputFrame >= this.bufferStartFrame + this.bufferSizeInFrames) {
				// The write is after the current buffer, so finalize it
				await this.finalizeCurrentBuffer();
				this.bufferStartFrame += this.bufferSizeInFrames;
			}

			const bufferFrameIndex = outputFrame - this.bufferStartFrame;
			assert(bufferFrameIndex < this.bufferSizeInFrames);

			const outputTime = outputFrame / this.targetSampleRate;
			const inputTime = outputTime - inputStartTime;
			const sourcePosition = inputTime * this.sourceSampleRate;

			const sourceLowerFrame = Math.floor(sourcePosition);
			const sourceUpperFrame = Math.ceil(sourcePosition);
			const fraction = sourcePosition - sourceLowerFrame;

			// Process each output channel
			for (let targetChannel = 0; targetChannel < this.targetNumberOfChannels; targetChannel++) {
				let lowerSample = 0;
				let upperSample = 0;

				if (sourceLowerFrame >= 0 && sourceLowerFrame < audioSample.numberOfFrames) {
					lowerSample = this.channelMixer(sourceView, sourceLowerFrame, targetChannel);
				}

				if (sourceUpperFrame >= 0 && sourceUpperFrame < audioSample.numberOfFrames) {
					upperSample = this.channelMixer(sourceView, sourceUpperFrame, targetChannel);
				}

				// For resampling, we do naive linear interpolation to find the in-between sample. This produces
				// suboptimal results especially for downsampling (for which a low-pass filter would first need to be
				// applied), but AudioContext doesn't do this either, so, whatever, for now.
				const outputSample = lowerSample + fraction * (upperSample - lowerSample);

				// Write to output buffer (interleaved)
				const outputIndex = bufferFrameIndex * this.targetNumberOfChannels + targetChannel;
				this.outputBuffer[outputIndex]! += outputSample; // Add in case of overlapping samples
			}

			this.maxWrittenFrame = Math.max(this.maxWrittenFrame, bufferFrameIndex);
		}
	}

	async finalizeCurrentBuffer() {
		if (this.maxWrittenFrame < 0) {
			return; // Nothing to finalize
		}

		const samplesWritten = (this.maxWrittenFrame + 1) * this.targetNumberOfChannels;

		const outputData = new Float32Array(samplesWritten);
		outputData.set(this.outputBuffer.subarray(0, samplesWritten));

		const timestampSeconds = this.bufferStartFrame / this.targetSampleRate;
		const audioSample = new AudioSample({
			format: 'f32',
			sampleRate: this.targetSampleRate,
			numberOfChannels: this.targetNumberOfChannels,
			timestamp: timestampSeconds,
			data: outputData,
		});

		await this.onSample(audioSample);

		this.outputBuffer.fill(0);
		this.maxWrittenFrame = -1;
	}

	finalize() {
		return this.finalizeCurrentBuffer();
	}
}<|MERGE_RESOLUTION|>--- conflicted
+++ resolved
@@ -48,11 +48,8 @@
 import { Output, TrackType } from './output';
 import { Mp4OutputFormat } from './output-format';
 import { AudioSample, VideoSample } from './sample';
-<<<<<<< HEAD
 import { MetadataTags, validateMetadataTags } from './tags';
-=======
 import { NullTarget } from './target';
->>>>>>> 605c2580
 
 /**
  * The options for media file conversion.
